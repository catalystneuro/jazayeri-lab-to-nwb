"""Entrypoint to convert an entire session of data to NWB.

This converts a session to NWB format and writes the nwb files to
    /om/user/nwatters/nwb_data_multi_prediction/{$SUBJECT}/{$SESSION}
Two NWB files are created:
    $SUBJECT_$SESSION_ecephys.nwb --- Raw physiology
    $SUBJECT_$SESSION_processed.nwb --- Task, behavior, and sorted physiology
These files can be automatically uploaded to a DANDI dataset.

Usage:
    $ python main_convert_session.py $SUBJECT $SESSION
    where $SUBJECT is the subject name and $SESSION is the session date
    YYYY-MM-DD. For example:
    $ python main_convert_session.py Perle 2022-06-01

    Please read and consider changing the following variables:
        _REPO
        _STUB_TEST
        _OVERWRITE
    See comments below for descriptions of these variables.
"""

import glob
import json
import logging
import os
import sys
from pathlib import Path
from uuid import uuid4
import time
import get_session_paths
import numpy as np
import nwb_converter
from neuroconv.tools.spikeinterface import write_sorting, write_waveforms
from neuroconv.utils import dict_deep_update, load_dict_from_file
<<<<<<< HEAD
from spikeinterface.extractors import read_kilosort
import spikeinterface.core as sc
import pynwb
=======
from spikeinterface import curation
from spikeinterface.extractors import read_kilosort, read_spikeglx
>>>>>>> 101abe68

# Data repository. Either 'globus' or 'openmind'
_REPO = "openmind"
# Whether to run all the physiology data or only a stub
_STUB_TEST = True
# Whether to overwrite output nwb files
_OVERWRITE = True

# Set logger level for info is displayed in console
logging.getLogger().setLevel(logging.INFO)

_SUBJECT_TO_SEX = {
    "elgar": "M",
}
_SUBJECT_TO_AGE = {
    "elgar": "P10Y",  # Born 5/2/2012
}

_BEHAVIOR_TASK_CONV_TYPE = 'behavior+task'
_ECEPHYS_CONV_TYPE = 'ecephys'
_SPIKES_CONV_TYPE = 'spikes'


def _get_single_file(directory, suffix=""):
    """Get path to a file in given directory with given suffix.

    Raises error if not exactly one satisfying file.
    """
    files = list(glob.glob(str(directory / f"*{suffix}")))
    if len(files) == 0:
        raise ValueError(f"No {suffix} files found in {directory}")
    if len(files) > 1:
        raise ValueError(f"Multiple {suffix} files found in {directory}")
    return files[0]


def _update_metadata(metadata, subject, session_id, session_paths):
    """Update metadata."""

    # Add subject_id, session_id, sex, and age
    metadata["NWBFile"]["session_id"] = str(session_id)
    metadata["Subject"]["subject_id"] = subject
    metadata["Subject"]["sex"] = _SUBJECT_TO_SEX[subject]
    metadata["Subject"]["age"] = _SUBJECT_TO_AGE[subject]

    # Add probe locations
    probe_metadata_file = session_paths.session_data / "phys_metadata.json"
    probe_metadata = json.load(open(probe_metadata_file, "r"))
    for entry in metadata["Ecephys"]["ElectrodeGroup"]:
        if entry["device"] == "Neuropixel-Imec":
            neuropixel_metadata = probe_metadata
            coordinate_system = neuropixel_metadata["coordinate_system"]
            coordinates = np.round(
                neuropixel_metadata["coordinates"][:2], decimals=2
            )
            depth_from_surface = neuropixel_metadata["depth"]
            entry["description"] = (
                f"{entry['description']}\n"
                f"{coordinate_system}\n"
                f"coordinates = {coordinates}\n"
                f"depth_from_surface = {depth_from_surface}"
            )
            entry["position"] = [
                coordinates[0],
                coordinates[1],
                depth_from_surface,
            ]

    # Update default metadata with the editable in the corresponding yaml file
    editable_metadata_path = Path(__file__).parent / "metadata.yaml"
    editable_metadata = load_dict_from_file(editable_metadata_path)
    metadata = dict_deep_update(metadata, editable_metadata)

    # Ensure session_start_time exists in metadata
    if "session_start_time" not in metadata["NWBFile"]:
        raise ValueError(
            "Session start time was not auto-detected. Please provide it "
            "in `metadata.yaml`"
        )

    return metadata


def _add_curated_sorting_data(
        nwbfile_path: Path,
        session_paths: get_session_paths.SessionPaths):
    """Add curated sorting data to spikes NWB file."""
    sorting = read_kilosort(
        folder_path=(
            session_paths.spike_sorting_raw /
            'spikeglx/kilosort2_5_0/sorter_output')
    )

    # Adding curated units
    curated_unit_idxs = list(json.load(open(
        session_paths.postprocessed_data / 'manual_curation.json', 'r')
        ).keys())
    curated_unit_idxs = [int(unit_id) for unit_id in curated_unit_idxs]
    unit_ids = sorting.get_unit_ids()
    curated_unit_ids = [unit_ids[idx] for idx in curated_unit_idxs]

    write_sorting(
        sorting=sorting,
        nwbfile_path=nwbfile_path,
        unit_ids=curated_unit_ids,
        overwrite=False,
        write_as='units',
    )

    # Adding waveform template
    # waveform_extractor = sc.load_waveforms(
    #     session_paths.postprocessed_data / 'waveforms'
    # )
    # write_waveforms(
    #     waveform_extractor=waveform_extractor,
    #     nwbfile_path=nwbfile_path,
    #     overwrite=False,
    #     unit_ids=unit_ids,
    #     write_as='units',
    # )

    # Adding stable trials information
    read_io = pynwb.NWBHDF5IO(
        nwbfile_path, mode='r', load_namespaces=True,
    )
    nwbfile = read_io.read()
    stable_trials = json.load(open(
        session_paths.postprocessed_data / 'stability.json', 'r'
    ))
    units_stable_trials = [
        stable_trials[unit_idx] for unit_idx in curated_unit_idxs
    ]
    description = (
        "For each trial, whether this unit was stable in the recording."
    )
    units_data = nwbfile.units
    units_data.add_column(
        name='stable_trials',
        description=description,
        data=units_stable_trials)
    os.remove(nwbfile_path)
    with pynwb.NWBHDF5IO(nwbfile_path, mode='w') as write_io:
        write_io.export(
            src_io=read_io, nwbfile=nwbfile, write_args={'link_data': False},
        )


def _add_spikeglx_data(
    source_data,
    conversion_options,
    conversion_type,
    session_paths,
    stub_test,
):
    """Add SpikeGLX recording data."""
    logging.info("Adding SpikeGLX data")

    # Raw data
    spikeglx_dir = Path(
        _get_single_file(
            session_paths.ecephys_data / "spikeglx", suffix="imec0")
    )
    ap_file = _get_single_file(spikeglx_dir, suffix="*.ap.bin")
    lfp_file = _get_single_file(spikeglx_dir, suffix="*.lf.bin")

    if conversion_type == _ECEPHYS_CONV_TYPE:
        source_data["RecordingNP"] = dict(
            file_path=ap_file,
        )
        source_data["LF"] = dict(file_path=lfp_file)
        conversion_options["RecordingNP"] = dict(stub_test=stub_test)
        conversion_options["LF"] = dict(stub_test=stub_test)
<<<<<<< HEAD
        return
    if conversion_type == _SPIKES_CONV_TYPE:
=======

    elif conversion_type == "processed":
>>>>>>> 101abe68
        source_data["RecordingNP"] = dict(file_path=ap_file)
        source_data["LF"] = dict(file_path=lfp_file)

        conversion_options["RecordingNP"] = dict(
            stub_test=stub_test, write_electrical_series=False
        )

        conversion_options["LF"] = dict(
            stub_test=stub_test, write_electrical_series=False
        )
        sorting_path = (
            session_paths.spike_sorting_raw
            / "spikeglx/kilosort2_5_0/sorter_output"
        )
        if os.path.exists(sorting_path):
            logging.info("Adding spike sorted data")
            source_data["SortingNP"] = dict(
                folder_path=str(sorting_path),
                keep_good_only=False,
            )
            conversion_options["SortingNP"] = dict(
                stub_test=stub_test, write_as="processing"
            )
        return
    if conversion_type == "behavior+task":
        source_data["RecordingNP"] = dict(file_path=ap_file)
        source_data["LF"] = dict(file_path=lfp_file)
        conversion_options["RecordingNP"] = dict(
            stub_test=stub_test, write_electrical_series=False
        )
        conversion_options["LF"] = dict(
            stub_test=stub_test, write_electrical_series=False
        )
        return


def session_to_nwb(
    subject: str,
    session: str,
    conversion_type: str,
    stub_test: bool = False,
    overwrite: bool = True,
):
    """
    Convert a single session to an NWB file.

    Parameters
    ----------
    subject : string
        Subject, either 'Perle' or 'Elgar'.
    session : string
        Session date in format 'YYYY-MM-DD'.
    conversion_type: string
        Conversion type, either 'ecephys', 'behavior+task', or 'spikes'.
    stub_test : boolean
        Whether or not to generate a preview file by limiting data write to a
        few MB.
        Default is False.
    overwrite : boolean
        If the file exists already, True will delete and replace with a new
        file, False will append the contents.
        Default is True.
    """
    logging.info(f"stub_test = {stub_test}")
    logging.info(f"overwrite = {overwrite}")
    logging.info(f"conversion_type = {conversion_type}")

    # Get paths
    session_paths = get_session_paths.get_session_paths(
        subject, session, repo=_REPO
    )
    logging.info(f"session_paths: {session_paths}")

    # Get paths for nwb files to write
    session_paths.output.mkdir(parents=True, exist_ok=True)
    session_id = str(session)
    if stub_test:
        session_id = f"{session_id}-stub"
    else:
        session_id = f"{session}-full"
    # Initialize empty data dictionaries

    source_data = {}
    conversion_options = {}
    _add_spikeglx_data(
        source_data=source_data,
        conversion_options=conversion_options,
        conversion_type=conversion_type,
        session_paths=session_paths,
        stub_test=stub_test,
    )
    if conversion_type == _ECEPHYS_CONV_TYPE:
        # Add SpikeGLX data
<<<<<<< HEAD
        nwb_path = (
            session_paths.output /
            f"sub-{subject}_ses-{session_id}_ecephys.nwb"
=======
        _add_spikeglx_data(
            source_data=raw_source_data,
            conversion_options=raw_conversion_options,
            conversion_type="raw",
            session_paths=session_paths,
            stub_test=stub_test,
>>>>>>> 101abe68
        )

        converter = nwb_converter.NWBConverter(
            source_data=source_data,
            sync_dir=str(session_paths.sync_pulses),
        )
        logging.info("Running ecephys data conversion")

        # Get metadata
        metadata = converter.get_metadata()
        metadata = _update_metadata(
            metadata=metadata,
            subject=subject,
            session_id=session_id,
            session_paths=session_paths,
        )
        metadata["NWBFile"]["identifier"] = str(uuid4())
        
        for interface_name, data_interface in converter.data_interface_objects.items():
            if 'Recording' in interface_name:
                print(data_interface.sampling_frequency)
        # Run conversion
        converter.run_conversion(
            metadata=metadata,
            nwbfile_path=nwb_path,
            conversion_options=conversion_options,
            overwrite=overwrite,
        )

        return
    if conversion_type == _BEHAVIOR_TASK_CONV_TYPE:
        # Add SpikeGLX data
        nwb_path = (
            session_paths.output
            / f"sub-{subject}_ses-{session_id}_behavior+task.nwb"
        )

        # Add behavior data
        logging.info("Adding behavior data")
<<<<<<< HEAD
        behavior_task_path = str(session_paths.behavior_task_data)
        source_data["EyePosition"] = dict(
            folder_path=behavior_task_path)
        conversion_options["EyePosition"] = dict()
        source_data["PupilSize"] = dict(
            folder_path=behavior_task_path)
        conversion_options["PupilSize"] = dict()
        source_data["RewardLine"] = dict(
            folder_path=behavior_task_path)
        conversion_options["RewardLine"] = dict()
        source_data["Audio"] = dict(
            folder_path=behavior_task_path)
        conversion_options["Audio"] = dict()
=======
        _add_spikeglx_data(
            source_data=processed_source_data,
            conversion_options=processed_conversion_options,
            conversion_type="processed",
            session_paths=session_paths,
            stub_test=stub_test,
        )
        behavior_task_path = str(session_paths.behavior_task_data)
        processed_source_data["EyePosition"] = dict(
            folder_path=behavior_task_path
        )
        processed_conversion_options["EyePosition"] = dict()
        processed_source_data["PupilSize"] = dict(
            folder_path=behavior_task_path
        )
        processed_conversion_options["PupilSize"] = dict()
        processed_source_data["RewardLine"] = dict(
            folder_path=behavior_task_path
        )
        processed_conversion_options["RewardLine"] = dict()
        processed_source_data["Audio"] = dict(folder_path=behavior_task_path)
        processed_conversion_options["Audio"] = dict()
>>>>>>> 101abe68

        # Add trials data
        logging.info("Adding trials data")
        source_data["Trials"] = dict(
            folder_path=str(session_paths.behavior_task_data)
        )
        conversion_options["Trials"] = dict()

        # Add display data
        logging.info("Adding display data")
        source_data["Display"] = dict(
            folder_path=str(session_paths.behavior_task_data)
        )
        conversion_options["Display"] = dict()

        # Create data converters
        converter = nwb_converter.NWBConverter(
            source_data=source_data,
            sync_dir=session_paths.sync_pulses,
        )

        # Get metadata
        metadata = converter.get_metadata()
        metadata = _update_metadata(
            metadata=metadata,
            subject=subject,
            session_id=session_id,
            session_paths=session_paths,
        )

        # Run conversion
        logging.info("Running behavior+task conversion")
        converter.run_conversion(
            metadata=metadata,
            nwbfile_path=nwb_path,
            conversion_options=conversion_options,
            overwrite=overwrite,
        )
        return
    if conversion_type == _SPIKES_CONV_TYPE:
        nwb_path = (
            session_paths.output
            / f"sub-{subject}_ses-{session_id}_spikes.nwb"
        )
        # Create data converter
        spikes_converter = nwb_converter.NWBConverter(
            source_data=source_data,
            sync_dir=session_paths.sync_pulses,
        )

        # Get metadata
        metadata = spikes_converter.get_metadata()
        metadata = _update_metadata(
            metadata=metadata,
            subject=subject,
            session_id=session_id,
            session_paths=session_paths,
        )

        # Run conversion
        logging.info('Running spikes conversion')
        spikes_converter.run_conversion(
            metadata=metadata,
            nwbfile_path=nwb_path,
            conversion_options=conversion_options,
            overwrite=overwrite,
        )

        # Adding curated spike sorting and waveform data
        time.sleep(10)
        logging.info("Writing curated sorting output to processed NWB")
        _add_curated_sorting_data(
            nwbfile_path=nwb_path,
            session_paths=session_paths,
        )


if __name__ == "__main__":
    """Run session conversion."""
    session = sys.argv[1]
    conversion_type = sys.argv[2]
    subject = session.split("/")[0]
    session = session.split("/")[1]
    logging.info(f"\nStarting conversion for {subject}/{session}\n")
    session_to_nwb(
        subject=subject,
        session=session,
        conversion_type=conversion_type,
        stub_test=_STUB_TEST,
        overwrite=_OVERWRITE,
    )
    logging.info(f"\nFinished conversion for {subject}/{session}\n")<|MERGE_RESOLUTION|>--- conflicted
+++ resolved
@@ -33,14 +33,9 @@
 import nwb_converter
 from neuroconv.tools.spikeinterface import write_sorting, write_waveforms
 from neuroconv.utils import dict_deep_update, load_dict_from_file
-<<<<<<< HEAD
 from spikeinterface.extractors import read_kilosort
 import spikeinterface.core as sc
 import pynwb
-=======
-from spikeinterface import curation
-from spikeinterface.extractors import read_kilosort, read_spikeglx
->>>>>>> 101abe68
 
 # Data repository. Either 'globus' or 'openmind'
 _REPO = "openmind"
@@ -151,16 +146,16 @@
     )
 
     # Adding waveform template
-    # waveform_extractor = sc.load_waveforms(
-    #     session_paths.postprocessed_data / 'waveforms'
-    # )
-    # write_waveforms(
-    #     waveform_extractor=waveform_extractor,
-    #     nwbfile_path=nwbfile_path,
-    #     overwrite=False,
-    #     unit_ids=unit_ids,
-    #     write_as='units',
-    # )
+    waveform_extractor = sc.load_waveforms(
+        session_paths.postprocessed_data / 'waveforms'
+    )
+    write_waveforms(
+        waveform_extractor=waveform_extractor,
+        nwbfile_path=nwbfile_path,
+        overwrite=False,
+        unit_ids=unit_ids,
+        write_as='units',
+    )
 
     # Adding stable trials information
     read_io = pynwb.NWBHDF5IO(
@@ -213,13 +208,8 @@
         source_data["LF"] = dict(file_path=lfp_file)
         conversion_options["RecordingNP"] = dict(stub_test=stub_test)
         conversion_options["LF"] = dict(stub_test=stub_test)
-<<<<<<< HEAD
         return
     if conversion_type == _SPIKES_CONV_TYPE:
-=======
-
-    elif conversion_type == "processed":
->>>>>>> 101abe68
         source_data["RecordingNP"] = dict(file_path=ap_file)
         source_data["LF"] = dict(file_path=lfp_file)
 
@@ -313,18 +303,15 @@
     )
     if conversion_type == _ECEPHYS_CONV_TYPE:
         # Add SpikeGLX data
-<<<<<<< HEAD
         nwb_path = (
             session_paths.output /
-            f"sub-{subject}_ses-{session_id}_ecephys.nwb"
-=======
+            f"sub-{subject}_ses-{session_id}_ecephys.nwb")
         _add_spikeglx_data(
             source_data=raw_source_data,
             conversion_options=raw_conversion_options,
             conversion_type="raw",
             session_paths=session_paths,
             stub_test=stub_test,
->>>>>>> 101abe68
         )
 
         converter = nwb_converter.NWBConverter(
@@ -364,7 +351,6 @@
 
         # Add behavior data
         logging.info("Adding behavior data")
-<<<<<<< HEAD
         behavior_task_path = str(session_paths.behavior_task_data)
         source_data["EyePosition"] = dict(
             folder_path=behavior_task_path)
@@ -378,30 +364,13 @@
         source_data["Audio"] = dict(
             folder_path=behavior_task_path)
         conversion_options["Audio"] = dict()
-=======
         _add_spikeglx_data(
-            source_data=processed_source_data,
-            conversion_options=processed_conversion_options,
+            source_data=source_data,
+            conversion_options=conversion_options,
             conversion_type="processed",
             session_paths=session_paths,
             stub_test=stub_test,
         )
-        behavior_task_path = str(session_paths.behavior_task_data)
-        processed_source_data["EyePosition"] = dict(
-            folder_path=behavior_task_path
-        )
-        processed_conversion_options["EyePosition"] = dict()
-        processed_source_data["PupilSize"] = dict(
-            folder_path=behavior_task_path
-        )
-        processed_conversion_options["PupilSize"] = dict()
-        processed_source_data["RewardLine"] = dict(
-            folder_path=behavior_task_path
-        )
-        processed_conversion_options["RewardLine"] = dict()
-        processed_source_data["Audio"] = dict(folder_path=behavior_task_path)
-        processed_conversion_options["Audio"] = dict()
->>>>>>> 101abe68
 
         # Add trials data
         logging.info("Adding trials data")
