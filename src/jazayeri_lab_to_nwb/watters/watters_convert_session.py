"""Primary script to run to convert an entire session for of data using the NWBConverter."""
from pathlib import Path
from typing import Union
import datetime
import glob
import json
from zoneinfo import ZoneInfo

from neuroconv.utils import load_dict_from_file, dict_deep_update

from jazayeri_lab_to_nwb.watters import WattersNWBConverter


def session_to_nwb(data_dir_path: Union[str, Path], output_dir_path: Union[str, Path], stub_test: bool = False, num_v_probes: int = 0):

    data_dir_path = Path(data_dir_path)
    output_dir_path = Path(output_dir_path)
    if stub_test:
        output_dir_path = output_dir_path / "nwb_stub"
    output_dir_path.mkdir(parents=True, exist_ok=True)

<<<<<<< HEAD
    session_id = f"20220601-combined"
=======
    session_id = "20220601-combined"
>>>>>>> c6700bdf
    nwbfile_path = output_dir_path / f"{session_id}.nwb"

    source_data = dict()
    conversion_options = dict()

<<<<<<< HEAD
    for probe_num in range(num_v_probes):
        # Add V-Probe Recording
        recording_files = list(glob.glob(str(data_dir_path / "raw_data" / f"v_probe_{probe_num}" / "*.dat")))
        assert len(recording_files) > 0, f"No .dat files found in {data_dir_path}"
        assert len(recording_files) == 1, f"Multiple .dat files found in {data_dir_path}"
        source_data.update(
            {
                f"RecordingVP{probe_num}": dict(
                    file_path=str(recording_files[0]),
                    probe_metadata_file=str(data_dir_path / "data_open_source" / "probes.metadata.json"),
                    probe_key=f"probe{(probe_num+1):02d}",
                    probe_name=f"vprobe{probe_num}",
                    es_key=f"ElectricalSeriesVP{probe_num}",
                )
            }
        )
        conversion_options.update({f"RecordingVP{probe_num}": dict(stub_test=stub_test)})

        # Add V-Probe Sorting
        source_data.update(
            {
                f"SortingVP{probe_num}": dict(
                    folder_path=str(data_dir_path / "spike_sorting_raw" / f"v_probe_{probe_num}"),
                    keep_good_only=True,
                )
            }
        )
        conversion_options.update({f"SortingVP{probe_num}": dict(stub_test=stub_test, write_as="processing")})
=======
    # Add Recording
    recording_files = list(glob.glob(str(data_dir_path / "raw_data" / "spikeglx" / "*" / "*" / "*.ap.bin")))
    assert len(recording_files) > 0, f"No .ap.bin files found in {data_dir_path}"
    assert len(recording_files) == 1, f"Multiple .ap.bin files found in {data_dir_path}"
    source_data.update(dict(RecordingNP=dict(file_path=str(recording_files[0]))))
    conversion_options.update(dict(RecordingNP=dict(stub_test=stub_test)))

    # Add LFP
    lfp_files = list(glob.glob(str(data_dir_path / "raw_data" / "spikeglx" / "*" / "*" / "*.lf.bin")))
    assert len(lfp_files) > 0, f"No .lf.bin files found in {data_dir_path}"
    assert len(lfp_files) == 1, f"Multiple .lf.bin files found in {data_dir_path}"
    source_data.update(dict(LFP=dict(file_path=str(lfp_files[0]), es_key="ElectricalSeriesLF")))
    conversion_options.update(dict(LFP=dict(write_as="lfp", stub_test=stub_test)))

    # Add Sorting
    source_data.update(
        dict(
            SortingNP=dict(
                folder_path=str(data_dir_path / "spike_sorting_raw" / "np"),
                keep_good_only=True,
            )
        )
    )
    conversion_options.update(dict(SortingNP=dict(stub_test=stub_test, write_as="processing")))
>>>>>>> c6700bdf

    # Add Behavior
    source_data.update(dict(EyePosition=dict(folder_path=str(data_dir_path / "data_open_source" / "behavior"))))
    conversion_options.update(dict(EyePosition=dict()))

    source_data.update(dict(PupilSize=dict(folder_path=str(data_dir_path / "data_open_source" / "behavior"))))
    conversion_options.update(dict(PupilSize=dict()))

    # Add Trials
    source_data.update(dict(Trials=dict(folder_path=str(data_dir_path / "data_open_source"))))
    conversion_options.update(dict(Trials=dict()))

    converter = WattersNWBConverter(source_data=source_data, sync_dir=str(data_dir_path / "sync_pulses"))

    # Add datetime to conversion
    metadata = converter.get_metadata()
    date = datetime.datetime(year=2022, month=6, day=1, tzinfo=ZoneInfo("US/Eastern"))
    metadata["NWBFile"]["session_start_time"] = date
    metadata["NWBFile"]["session_id"] = session_id

    # Subject name
    if "monkey0" in str(data_dir_path):
        metadata["Subject"]["subject_id"] = "Perle"
    elif "monkey1" in str(data_dir_path):
        metadata["Subject"]["subject_id"] = "Elgar"

    # EcePhys
    probe_metadata_file = data_dir_path / "data_open_source" / "probes.metadata.json"
    with open(probe_metadata_file, "r") as f:
        probe_metadata = json.load(f)
    neuropixel_metadata = [entry for entry in probe_metadata if entry["label"] == "probe00"][0]
    for entry in metadata["Ecephys"]["ElectrodeGroup"]:
        if entry["device"] == "Neuropixel-Imec":
            # entry.update(dict(position=[(
            #     neuropixel_metadata["coordinates"][0],
            #     neuropixel_metadata["coordinates"][1],
            #     neuropixel_metadata["depth_from_surface"],
            # )]
            pass  # TODO: uncomment when fixed in pynwb

    # Update default metadata with the editable in the corresponding yaml file
    editable_metadata_path = Path(__file__).parent / "watters_metadata.yaml"
    editable_metadata = load_dict_from_file(editable_metadata_path)
    metadata = dict_deep_update(metadata, editable_metadata)

    # Run conversion
    converter.run_conversion(metadata=metadata, nwbfile_path=nwbfile_path, conversion_options=conversion_options)


if __name__ == "__main__":

    # Parameters for conversion
    data_dir_path = Path("/shared/catalystneuro/JazLab/monkey0/2022-06-01/")
    output_dir_path = Path("~/conversion_nwb/jazayeri-lab-to-nwb/watters_perle_combined/").expanduser()
    stub_test = True

    session_to_nwb(
        data_dir_path=data_dir_path,
        output_dir_path=output_dir_path,
        stub_test=stub_test,
        num_v_probes=2,
    )<|MERGE_RESOLUTION|>--- conflicted
+++ resolved
@@ -19,17 +19,12 @@
         output_dir_path = output_dir_path / "nwb_stub"
     output_dir_path.mkdir(parents=True, exist_ok=True)
 
-<<<<<<< HEAD
-    session_id = f"20220601-combined"
-=======
     session_id = "20220601-combined"
->>>>>>> c6700bdf
     nwbfile_path = output_dir_path / f"{session_id}.nwb"
 
     source_data = dict()
     conversion_options = dict()
 
-<<<<<<< HEAD
     for probe_num in range(num_v_probes):
         # Add V-Probe Recording
         recording_files = list(glob.glob(str(data_dir_path / "raw_data" / f"v_probe_{probe_num}" / "*.dat")))
@@ -53,12 +48,12 @@
             {
                 f"SortingVP{probe_num}": dict(
                     folder_path=str(data_dir_path / "spike_sorting_raw" / f"v_probe_{probe_num}"),
-                    keep_good_only=True,
+                    keep_good_only=False,
                 )
             }
         )
         conversion_options.update({f"SortingVP{probe_num}": dict(stub_test=stub_test, write_as="processing")})
-=======
+
     # Add Recording
     recording_files = list(glob.glob(str(data_dir_path / "raw_data" / "spikeglx" / "*" / "*" / "*.ap.bin")))
     assert len(recording_files) > 0, f"No .ap.bin files found in {data_dir_path}"
@@ -78,12 +73,11 @@
         dict(
             SortingNP=dict(
                 folder_path=str(data_dir_path / "spike_sorting_raw" / "np"),
-                keep_good_only=True,
+                keep_good_only=False,
             )
         )
     )
     conversion_options.update(dict(SortingNP=dict(stub_test=stub_test, write_as="processing")))
->>>>>>> c6700bdf
 
     # Add Behavior
     source_data.update(dict(EyePosition=dict(folder_path=str(data_dir_path / "data_open_source" / "behavior"))))
