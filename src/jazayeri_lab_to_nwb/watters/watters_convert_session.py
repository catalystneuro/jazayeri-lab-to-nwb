"""Primary script to run to convert an entire session for of data using the NWBConverter."""
from pathlib import Path
from typing import Union
import datetime
import glob
<<<<<<< HEAD
import json
=======
>>>>>>> 9ff63800
from zoneinfo import ZoneInfo

from neuroconv.utils import load_dict_from_file, dict_deep_update

from jazayeri_lab_to_nwb.watters import WattersNWBConverter


def session_to_nwb(data_dir_path: Union[str, Path], output_dir_path: Union[str, Path], stub_test: bool = False):

    data_dir_path = Path(data_dir_path)
    output_dir_path = Path(output_dir_path)
    if stub_test:
        output_dir_path = output_dir_path / "nwb_stub"
    output_dir_path.mkdir(parents=True, exist_ok=True)

<<<<<<< HEAD
    session_id = "20220601-neuropixel"
=======
    session_id = f"20220601-behavior"
>>>>>>> 9ff63800
    nwbfile_path = output_dir_path / f"{session_id}.nwb"

    source_data = dict()
    conversion_options = dict()

    # Add Recording
<<<<<<< HEAD
    recording_files = list(glob.glob(str(data_dir_path / "raw_data" / "spikeglx" / "*" / "*" / "*.ap.bin")))
    assert len(recording_files) > 0, f"No .ap.bin files found in {data_dir_path}"
    assert len(recording_files) == 1, f"Multiple .ap.bin files found in {data_dir_path}"
    source_data.update(dict(RecordingNP=dict(file_path=str(recording_files[0]))))
    conversion_options.update(dict(RecordingNP=dict(stub_test=stub_test)))

    # Add LFP
    lfp_files = list(glob.glob(str(data_dir_path / "raw_data" / "spikeglx" / "*" / "*" / "*.lf.bin")))
    assert len(lfp_files) > 0, f"No .lf.bin files found in {data_dir_path}"
    assert len(lfp_files) == 1, f"Multiple .lf.bin files found in {data_dir_path}"
    source_data.update(dict(LFP=dict(file_path=str(lfp_files[0]), es_key="ElectricalSeriesLF")))
    conversion_options.update(dict(LFP=dict(write_as="lfp", stub_test=stub_test)))

    # Add Sorting
    source_data.update(
        dict(
            SortingNP=dict(
                folder_path=str(data_dir_path / "spike_sorting_raw" / "np"),
                keep_good_only=True,
            )
        )
    )
    conversion_options.update(dict(SortingNP=dict(stub_test=stub_test, write_as="processing")))

    # Add Behavior
    # source_data.update(dict(Behavior=dict()))
    # conversion_options.update(dict(Behavior=dict()))
=======
    # source_data.update(dict(Recording=dict()))
    # conversion_options.update(dict(Recording=dict()))

    # Add LFP
    # source_data.update(dict(LFP=dict()))
    # conversion_options.update(dict(LFP=dict()))

    # Add Sorting
    # source_data.update(dict(Sorting=dict()))
    # conversion_options.update(dict(Sorting=dict()))

    # Add Behavior
    source_data.update(dict(EyePosition=dict(folder_path=str(data_dir_path / "data_open_source" / "behavior"))))
    conversion_options.update(dict(EyePosition=dict()))

    source_data.update(dict(PupilSize=dict(folder_path=str(data_dir_path / "data_open_source" / "behavior"))))
    conversion_options.update(dict(PupilSize=dict()))

    # Add Trials
    source_data.update(dict(Trials=dict(folder_path=str(data_dir_path / "data_open_source"))))
    conversion_options.update(dict(Trials=dict()))
>>>>>>> 9ff63800

    converter = WattersNWBConverter(source_data=source_data, sync_dir=str(data_dir_path / "sync_pulses"))

    # Add datetime to conversion
    metadata = converter.get_metadata()
<<<<<<< HEAD
    date = datetime.datetime(year=2022, month=6, day=5, tzinfo=ZoneInfo("US/Eastern"))
=======
    date = datetime.datetime(year=2022, month=6, day=1, tzinfo=ZoneInfo("US/Eastern"))
>>>>>>> 9ff63800
    metadata["NWBFile"]["session_start_time"] = date
    metadata["NWBFile"]["session_id"] = session_id

    # Subject name
    if "monkey0" in str(data_dir_path):
        metadata["Subject"]["subject_id"] = "Perle"
    elif "monkey1" in str(data_dir_path):
        metadata["Subject"]["subject_id"] = "Elgar"
<<<<<<< HEAD

    # EcePhys
    probe_metadata_file = data_dir_path / "data_open_source" / "probes.metadata.json"
    with open(probe_metadata_file, "r") as f:
        probe_metadata = json.load(f)
    neuropixel_metadata = [entry for entry in probe_metadata if entry["label"] == "probe00"][0]
    for entry in metadata["Ecephys"]["ElectrodeGroup"]:
        if entry["device"] == "Neuropixel-Imec":
            # entry.update(dict(position=[(
            #     neuropixel_metadata["coordinates"][0],
            #     neuropixel_metadata["coordinates"][1],
            #     neuropixel_metadata["depth_from_surface"],
            # )]
            pass  # TODO: uncomment when fixed in pynwb
=======
>>>>>>> 9ff63800

    # Update default metadata with the editable in the corresponding yaml file
    editable_metadata_path = Path(__file__).parent / "watters_metadata.yaml"
    editable_metadata = load_dict_from_file(editable_metadata_path)
    metadata = dict_deep_update(metadata, editable_metadata)

    # Run conversion
    converter.run_conversion(metadata=metadata, nwbfile_path=nwbfile_path, conversion_options=conversion_options)


if __name__ == "__main__":

    # Parameters for conversion
    data_dir_path = Path("/shared/catalystneuro/JazLab/monkey0/2022-06-01/")
<<<<<<< HEAD
    output_dir_path = Path("~/conversion_nwb/jazayeri-lab-to-nwb/watters_perle_neuropixel/").expanduser()
=======
    output_dir_path = Path("~/conversion_nwb/jazayeri-lab-to-nwb/watters_perle_behavior/").expanduser()
>>>>>>> 9ff63800
    stub_test = True

    session_to_nwb(
        data_dir_path=data_dir_path,
        output_dir_path=output_dir_path,
        stub_test=stub_test,
    )<|MERGE_RESOLUTION|>--- conflicted
+++ resolved
@@ -3,10 +3,7 @@
 from typing import Union
 import datetime
 import glob
-<<<<<<< HEAD
 import json
-=======
->>>>>>> 9ff63800
 from zoneinfo import ZoneInfo
 
 from neuroconv.utils import load_dict_from_file, dict_deep_update
@@ -22,18 +19,14 @@
         output_dir_path = output_dir_path / "nwb_stub"
     output_dir_path.mkdir(parents=True, exist_ok=True)
 
-<<<<<<< HEAD
-    session_id = "20220601-neuropixel"
-=======
+    session_id = "20220601-combined"
     session_id = f"20220601-behavior"
->>>>>>> 9ff63800
     nwbfile_path = output_dir_path / f"{session_id}.nwb"
 
     source_data = dict()
     conversion_options = dict()
 
     # Add Recording
-<<<<<<< HEAD
     recording_files = list(glob.glob(str(data_dir_path / "raw_data" / "spikeglx" / "*" / "*" / "*.ap.bin")))
     assert len(recording_files) > 0, f"No .ap.bin files found in {data_dir_path}"
     assert len(recording_files) == 1, f"Multiple .ap.bin files found in {data_dir_path}"
@@ -59,21 +52,6 @@
     conversion_options.update(dict(SortingNP=dict(stub_test=stub_test, write_as="processing")))
 
     # Add Behavior
-    # source_data.update(dict(Behavior=dict()))
-    # conversion_options.update(dict(Behavior=dict()))
-=======
-    # source_data.update(dict(Recording=dict()))
-    # conversion_options.update(dict(Recording=dict()))
-
-    # Add LFP
-    # source_data.update(dict(LFP=dict()))
-    # conversion_options.update(dict(LFP=dict()))
-
-    # Add Sorting
-    # source_data.update(dict(Sorting=dict()))
-    # conversion_options.update(dict(Sorting=dict()))
-
-    # Add Behavior
     source_data.update(dict(EyePosition=dict(folder_path=str(data_dir_path / "data_open_source" / "behavior"))))
     conversion_options.update(dict(EyePosition=dict()))
 
@@ -83,17 +61,12 @@
     # Add Trials
     source_data.update(dict(Trials=dict(folder_path=str(data_dir_path / "data_open_source"))))
     conversion_options.update(dict(Trials=dict()))
->>>>>>> 9ff63800
 
     converter = WattersNWBConverter(source_data=source_data, sync_dir=str(data_dir_path / "sync_pulses"))
 
     # Add datetime to conversion
     metadata = converter.get_metadata()
-<<<<<<< HEAD
-    date = datetime.datetime(year=2022, month=6, day=5, tzinfo=ZoneInfo("US/Eastern"))
-=======
     date = datetime.datetime(year=2022, month=6, day=1, tzinfo=ZoneInfo("US/Eastern"))
->>>>>>> 9ff63800
     metadata["NWBFile"]["session_start_time"] = date
     metadata["NWBFile"]["session_id"] = session_id
 
@@ -102,7 +75,6 @@
         metadata["Subject"]["subject_id"] = "Perle"
     elif "monkey1" in str(data_dir_path):
         metadata["Subject"]["subject_id"] = "Elgar"
-<<<<<<< HEAD
 
     # EcePhys
     probe_metadata_file = data_dir_path / "data_open_source" / "probes.metadata.json"
@@ -117,8 +89,6 @@
             #     neuropixel_metadata["depth_from_surface"],
             # )]
             pass  # TODO: uncomment when fixed in pynwb
-=======
->>>>>>> 9ff63800
 
     # Update default metadata with the editable in the corresponding yaml file
     editable_metadata_path = Path(__file__).parent / "watters_metadata.yaml"
@@ -133,11 +103,7 @@
 
     # Parameters for conversion
     data_dir_path = Path("/shared/catalystneuro/JazLab/monkey0/2022-06-01/")
-<<<<<<< HEAD
-    output_dir_path = Path("~/conversion_nwb/jazayeri-lab-to-nwb/watters_perle_neuropixel/").expanduser()
-=======
-    output_dir_path = Path("~/conversion_nwb/jazayeri-lab-to-nwb/watters_perle_behavior/").expanduser()
->>>>>>> 9ff63800
+    output_dir_path = Path("~/conversion_nwb/jazayeri-lab-to-nwb/watters_perle_combined/").expanduser()
     stub_test = True
 
     session_to_nwb(
