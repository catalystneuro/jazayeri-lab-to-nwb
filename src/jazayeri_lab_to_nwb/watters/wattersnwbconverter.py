--- conflicted
+++ resolved
@@ -26,11 +26,12 @@
     """Primary conversion class for my extracellular electrophysiology dataset."""
 
     data_interface_classes = dict(
-<<<<<<< HEAD
         RecordingNP=SpikeGLXRecordingInterface,
         LFP=SpikeGLXRecordingInterface,
         SortingNP=KiloSortSortingInterface,
-        # Behavior=WattersBehaviorInterface,
+        EyePosition=WattersEyePositionInterface,
+        PupilSize=WattersPupilSizeInterface,
+        Trials=WattersTrialsInterface,
     )
 
     def __init__(
@@ -81,13 +82,4 @@
                 continue
             elif hasattr(data_interface, "set_aligned_starting_time"):
                 start_time = data_interface.set_aligned_starting_time(aligned_starting_time=zero_time)
-                aligned_start_times.append(start_time)
-=======
-        # Recording=SpikeGLXRecordingInterface,
-        # LFP=SpikeGLXLFPInterface,
-        # Sorting=PhySortingInterface,
-        EyePosition=WattersEyePositionInterface,
-        PupilSize=WattersPupilSizeInterface,
-        Trials=WattersTrialsInterface,
-    )
->>>>>>> 9ff63800
+                aligned_start_times.append(start_time)