--- conflicted
+++ resolved
@@ -7,13 +7,9 @@
 )
 
 from jazayeri_lab_to_nwb.watters import (
-<<<<<<< HEAD
     WattersEyePositionInterface,
     WattersPupilSizeInterface,
-=======
-    WattersBehaviorInterface,
     WattersTrialsInterface,
->>>>>>> 7de24d85
 )
 
 
@@ -24,11 +20,7 @@
         # Recording=SpikeGLXRecordingInterface,
         # LFP=SpikeGLXLFPInterface,
         # Sorting=PhySortingInterface,
-<<<<<<< HEAD
         EyePosition=WattersEyePositionInterface,
         PupilSize=WattersPupilSizeInterface,
-=======
-        # Behavior=WattersBehaviorInterface,
         Trials=WattersTrialsInterface,
->>>>>>> 7de24d85
     )