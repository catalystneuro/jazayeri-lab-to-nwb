"""Primary NWBConverter class for this dataset."""
import json
import numpy as np
from typing import Optional
from pathlib import Path

from neuroconv import NWBConverter
from neuroconv.utils import FolderPathType
from neuroconv.datainterfaces import (
    SpikeGLXRecordingInterface,
    SpikeGLXLFPInterface,
    KiloSortSortingInterface,
)
from neuroconv.datainterfaces.ecephys.baserecordingextractorinterface import BaseRecordingExtractorInterface
from neuroconv.datainterfaces.ecephys.basesortingextractorinterface import BaseSortingExtractorInterface
from neuroconv.basetemporalalignmentinterface import BaseTemporalAlignmentInterface
from neuroconv.datainterfaces.text.timeintervalsinterface import TimeIntervalsInterface

from jazayeri_lab_to_nwb.watters import (
<<<<<<< HEAD
    WattersBehaviorInterface,
    WattersDatRecordingInterface,
=======
    WattersEyePositionInterface,
    WattersPupilSizeInterface,
    WattersTrialsInterface,
>>>>>>> 9ff63800
)


class WattersNWBConverter(NWBConverter):
    """Primary conversion class for my extracellular electrophysiology dataset."""

    data_interface_classes = dict(
<<<<<<< HEAD
        RecordingVP0=WattersDatRecordingInterface,
        SortingVP0=KiloSortSortingInterface,
        RecordingVP1=WattersDatRecordingInterface,
        SortingVP1=KiloSortSortingInterface,
        # Behavior=WattersBehaviorInterface,
    )

    def __init__(
        self,
        source_data: dict[str, dict],
        sync_dir: Optional[FolderPathType] = None,
        verbose: bool = True,
    ):
        """Validate source_data against source_schema and initialize all data interfaces."""
        super().__init__(source_data=source_data, verbose=verbose)
        self.sync_dir = sync_dir

    def temporally_align_data_interfaces(self):
        if self.sync_dir is None:
            return
        sync_dir = Path(self.sync_dir)

        # constant bias
        with open(sync_dir / "mworks" / "open_source_minus_processed", "r") as f:
            bias = float(f.read().strip())

        # openephys alignment
        with open(sync_dir / "open_ephys" / "recording_start_time") as f:
            start_time = float(f.read().strip())
        with open(sync_dir / "open_ephys" / "transform", "r") as f:
            transform = json.load(f)
        for i in [0, 1]:
            if f"RecordingVP{i}" in self.data_interface_objects:
                orig_timestamps = self.data_interface_objects[f"RecordingVP{i}"].get_timestamps()
                aligned_timestamps = bias + transform["intercept"] + transform["coef"] * (start_time + orig_timestamps)
                self.data_interface_objects[f"RecordingVP{i}"].set_aligned_timestamps(aligned_timestamps)
                # openephys sorting alignment
                self.data_interface_objects[f"SortingVP{i}"].register_recording(
                    self.data_interface_objects[f"RecordingVP{i}"]
                )

        # align recording start to 0
        aligned_start_times = []
        for name, data_interface in self.data_interface_objects.items():
            if isinstance(data_interface, BaseTemporalAlignmentInterface):
                start_time = data_interface.get_timestamps()[0]
                aligned_start_times.append(start_time)
            elif isinstance(data_interface, TimeIntervalsInterface):
                start_time = data_interface.get_timestamps(column="start_time")[0]
                aligned_start_times.append(start_time)
        zero_time = -1.0 * min(aligned_start_times)
        for name, data_interface in self.data_interface_objects.items():
            if isinstance(data_interface, BaseSortingExtractorInterface):
                # don't need to align b/c recording will be aligned separately
                continue
            elif hasattr(data_interface, "set_aligned_starting_time"):
                start_time = data_interface.set_aligned_starting_time(aligned_starting_time=zero_time)
                aligned_start_times.append(start_time)
=======
        # Recording=SpikeGLXRecordingInterface,
        # LFP=SpikeGLXLFPInterface,
        # Sorting=PhySortingInterface,
        EyePosition=WattersEyePositionInterface,
        PupilSize=WattersPupilSizeInterface,
        Trials=WattersTrialsInterface,
    )
>>>>>>> 9ff63800
<|MERGE_RESOLUTION|>--- conflicted
+++ resolved
@@ -17,14 +17,10 @@
 from neuroconv.datainterfaces.text.timeintervalsinterface import TimeIntervalsInterface
 
 from jazayeri_lab_to_nwb.watters import (
-<<<<<<< HEAD
-    WattersBehaviorInterface,
     WattersDatRecordingInterface,
-=======
     WattersEyePositionInterface,
     WattersPupilSizeInterface,
     WattersTrialsInterface,
->>>>>>> 9ff63800
 )
 
 
@@ -32,12 +28,13 @@
     """Primary conversion class for my extracellular electrophysiology dataset."""
 
     data_interface_classes = dict(
-<<<<<<< HEAD
         RecordingVP0=WattersDatRecordingInterface,
         SortingVP0=KiloSortSortingInterface,
         RecordingVP1=WattersDatRecordingInterface,
         SortingVP1=KiloSortSortingInterface,
-        # Behavior=WattersBehaviorInterface,
+        EyePosition=WattersEyePositionInterface,
+        PupilSize=WattersPupilSizeInterface,
+        Trials=WattersTrialsInterface,
     )
 
     def __init__(
@@ -90,13 +87,4 @@
                 continue
             elif hasattr(data_interface, "set_aligned_starting_time"):
                 start_time = data_interface.set_aligned_starting_time(aligned_starting_time=zero_time)
-                aligned_start_times.append(start_time)
-=======
-        # Recording=SpikeGLXRecordingInterface,
-        # LFP=SpikeGLXLFPInterface,
-        # Sorting=PhySortingInterface,
-        EyePosition=WattersEyePositionInterface,
-        PupilSize=WattersPupilSizeInterface,
-        Trials=WattersTrialsInterface,
-    )
->>>>>>> 9ff63800
+                aligned_start_times.append(start_time)