--- conflicted
+++ resolved
@@ -8,10 +8,6 @@
 from neuroconv.utils import FolderPathType
 from neuroconv.datainterfaces import (
     SpikeGLXRecordingInterface,
-<<<<<<< HEAD
-    SpikeGLXLFPInterface,
-=======
->>>>>>> c6700bdf
     KiloSortSortingInterface,
 )
 from neuroconv.datainterfaces.ecephys.baserecordingextractorinterface import BaseRecordingExtractorInterface
@@ -31,16 +27,13 @@
     """Primary conversion class for my extracellular electrophysiology dataset."""
 
     data_interface_classes = dict(
-<<<<<<< HEAD
         RecordingVP0=WattersDatRecordingInterface,
         SortingVP0=KiloSortSortingInterface,
         RecordingVP1=WattersDatRecordingInterface,
         SortingVP1=KiloSortSortingInterface,
-=======
         RecordingNP=SpikeGLXRecordingInterface,
         LFP=SpikeGLXRecordingInterface,
         SortingNP=KiloSortSortingInterface,
->>>>>>> c6700bdf
         EyePosition=WattersEyePositionInterface,
         PupilSize=WattersPupilSizeInterface,
         Trials=WattersTrialsInterface,
@@ -65,7 +58,6 @@
         with open(sync_dir / "mworks" / "open_source_minus_processed", "r") as f:
             bias = float(f.read().strip())
 
-<<<<<<< HEAD
         # openephys alignment
         with open(sync_dir / "open_ephys" / "recording_start_time") as f:
             start_time = float(f.read().strip())
@@ -80,7 +72,7 @@
                 self.data_interface_objects[f"SortingVP{i}"].register_recording(
                     self.data_interface_objects[f"RecordingVP{i}"]
                 )
-=======
+
         # neuropixel alignment
         orig_timestamps = self.data_interface_objects["RecordingNP"].get_timestamps()
         with open(sync_dir / "spikeglx" / "transform", "r") as f:
@@ -93,7 +85,6 @@
         self.data_interface_objects["LFP"].set_aligned_timestamps(aligned_timestamps)
         # neuropixel sorting alignment
         self.data_interface_objects["SortingNP"].register_recording(self.data_interface_objects["RecordingNP"])
->>>>>>> c6700bdf
 
         # align recording start to 0
         aligned_start_times = []
