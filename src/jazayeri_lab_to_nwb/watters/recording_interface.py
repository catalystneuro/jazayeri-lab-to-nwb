--- conflicted
+++ resolved
@@ -1,91 +1,18 @@
 """Primary class for recording data."""
 import json
 from typing import Optional
+from typing import Optional
 
 import numpy as np
-<<<<<<< HEAD
-import probeinterface as pi
-=======
 import probeinterface
->>>>>>> b8a4b9ff
 from neuroconv.datainterfaces.ecephys.baserecordingextractorinterface import (
     BaseRecordingExtractorInterface,
 )
 from neuroconv.utils import FilePathType
-<<<<<<< HEAD
+from spikeinterface import BaseRecording
 
 
 class DatRecordingInterface(BaseRecordingExtractorInterface):
-
-=======
-from spikeinterface import BaseRecording
-
-
-def add_electrode_locations(
-    recording_extractor: BaseRecording,
-    probe_metadata_file: FilePathType,
-    probe_name: str,
-    probe_key: str,
-) -> list[dict]:
-    with open(probe_metadata_file, "r") as f:
-        all_probe_metadata = json.load(f)
-    probe_metadata = None
-    for entry in all_probe_metadata:
-        if entry["label"] == probe_key:
-            probe_metadata = entry
-
-    if probe_metadata is None:
-        return []
-
-    probe_coord_system = probe_metadata["coordinate_system"]
-    coord_names = probe_coord_system.split("[")[1].split("]")[0].split(",")
-    electrode_metadata = [
-        {
-            "name": "x",
-            "description": f"{coord_names[0].strip()} coordinate. {probe_coord_system}",
-        },
-        {
-            "name": "y",
-            "description": f"{coord_names[1].strip()} coordinate. {probe_coord_system}",
-        },
-    ]
-    if len(coord_names) == 3:
-        electrode_metadata.append(
-            {
-                "name": "z",
-                "description": f"{coord_names[2].strip()} coordinate. {probe_coord_system}",
-            },
-        )
-
-    channel_ids = recording_extractor.get_channel_ids()
-    recording_extractor.set_property(
-        key="group_name",
-        ids=channel_ids,
-        values=[probe_name] * len(channel_ids),
-    )
-    coordinates = probe_metadata["coordinates"]
-    recording_extractor.set_property(
-        key="x",
-        values=[coordinates["first_channel"][0], coordinates["last_channel"][0]],
-        ids=channel_ids[[0, -1]],
-    )
-    recording_extractor.set_property(
-        key="y",
-        values=[coordinates["first_channel"][1], coordinates["last_channel"][1]],
-        ids=channel_ids[[0, -1]],
-    )
-    if len(coord_names) == 3:
-        recording_extractor.set_property(
-            key="z",
-            values=[coordinates["first_channel"][2], coordinates["last_channel"][2]],
-            ids=channel_ids[[0, -1]],
-        )
-
-    return electrode_metadata
-
-
-class DatRecordingInterface(BaseRecordingExtractorInterface):
->>>>>>> b8a4b9ff
     ExtractorName = "BinaryRecordingExtractor"
 
     def __init__(
@@ -115,17 +42,10 @@
             "dtype": dtype,
         }
         super().__init__(verbose=verbose, es_key=es_key, **source_data)
-<<<<<<< HEAD
-        
-        # this is used for metadata naming
-        self.probe_name = probe_name
-        
-=======
 
         # this is used for metadata naming
         self.probe_name = probe_name
 
->>>>>>> b8a4b9ff
         # add probe information
         probe_metadata = None
         if probe_metadata_file is not None and probe_key is not None:
@@ -139,19 +59,11 @@
             # Grab electrode position from metadata
             locations_array = np.array(probe_metadata["electrodes_locations"])
             ndim = locations_array.shape[1]
-<<<<<<< HEAD
-            probe = pi.Probe(ndim=ndim)
-            probe.set_contacts(locations_array)
-        else:
-            # Generate V-probe geometry: 64 channels arranged vertically with 50 um spacing
-            probe = pi.generate_linear_probe(num_elec=channel_count, ypitch=50)
-=======
             probe = probeinterface.Probe(ndim=ndim)
             probeinterface.set_contacts(locations_array)
         else:
             # Generate V-probe geometry: 64 channels arranged vertically with 50 um spacing
             probe = probeinterface.generate_linear_probe(num_elec=channel_count, ypitch=50)
->>>>>>> b8a4b9ff
         probe.set_device_channel_indices(np.arange(channel_count))
         probe.name = probe_name
 
@@ -163,11 +75,7 @@
             key="group_name",
             values=[probe_name] * len(self.recording_extractor.channel_ids),
         )
-<<<<<<< HEAD
-        
-=======
 
->>>>>>> b8a4b9ff
     def get_metadata(self) -> dict:
         metadata = super().get_metadata()
         metadata["Ecephys"]["Device"] = [
@@ -186,9 +94,5 @@
             )
         ]
         metadata["Ecephys"]["ElectrodeGroup"] = electrode_groups
-<<<<<<< HEAD
-        
-=======
 
->>>>>>> b8a4b9ff
         return metadata