--- conflicted
+++ resolved
@@ -63,7 +63,6 @@
             "joy1onttl": "Time of joystick press",
             "stim1onttl": "Time of stimulus onset",
             "start_time": "Time of trial start, equal to stimulus onset",
-<<<<<<< HEAD
 
             # Add condition variables
             "ta": "Actual vector (seconds)",
@@ -79,8 +78,6 @@
             "numrepeat": "# of times the same condition was repeated, sometimes implemented to prevent deliberate aborts",
             "validtrials_mm": "binary: trial labeled as valid or lapse based on Gaussian Mixture Model fit to tp distrbutions",
             
-=======
->>>>>>> 27e75a2a
         }
 
         return column_descriptions